--- conflicted
+++ resolved
@@ -171,14 +171,9 @@
                 " and orbit-specific rejections."
             )
 
-<<<<<<< HEAD
-        if len(orbit_observations) > 0:
-            # Evaluate the orbit with the given observations
-=======
         # Evaluate the orbit with the given observations if we have
         # any left
         if len(orbit_observations) > 0:
->>>>>>> 9066e55b
             orbit_iter, orbit_members_iter = evaluate_orbits(
                 orbit.to_orbits(),
                 orbit_observations,
@@ -205,13 +200,6 @@
                 outlier=orbit_members_iter.outlier,
                 solution=orbit_members_iter.solution,
             )
-<<<<<<< HEAD
-
-            # Now fit the orbit with the given observations so we make sure we have
-            # an accurate orbit to start with
-            orbit_iter_fit, orbit_members_iter_fit = od(
-                orbit_iter,
-=======
 
         else:
             logger.debug(
@@ -255,7 +243,6 @@
         if len(orbit_iter_fit) != 0:
             orbit_iter_fit, orbit_members_iter_fit = od(
                 orbit_iter_fit,
->>>>>>> 9066e55b
                 orbit_observations,
                 rchi2_threshold=rchi2_threshold,
                 min_obs=6,
@@ -267,29 +254,11 @@
                 propagator=propagator,
                 propagator_kwargs=propagator_kwargs,
             )
-<<<<<<< HEAD
-            if len(orbit_iter_fit) == 0:
-                logger.debug(
-                    "Initial orbit fit with provided observations failed. "
-                    "Proceeding with previous orbit and ignoring provided observations."
-                )
-                orbit_iter = orbit
-                orbit_members_iter = FittedOrbitMembers.empty()
-                orbit_observations_iter = OrbitDeterminationObservations.empty()
-                obs_ids_iter = pa.array([])
-
-            else:
-                orbit_iter = orbit_iter_fit
-                orbit_members_iter = orbit_members_iter_fit
-                orbit_observations_iter = orbit_observations
-                obs_ids_iter = orbit_observations_iter.id
-        else:
-=======
 
         if len(orbit_iter_fit) == 0:
->>>>>>> 9066e55b
-            logger.debug(
-                "No valid observations found. Proceeding with previous orbit and ignoring provided observations."
+            logger.debug(
+                "No valid observations found. Proceeding with previous orbit and "
+                "ignoring provided observations."
             )
             orbit_iter = orbit
             orbit_members_iter = FittedOrbitMembers.empty()
